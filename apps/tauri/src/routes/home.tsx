import { Link, useNavigate } from "react-router-dom";

import BaseCard from "../components/baseCard";
import { useLocalFileContext } from "../context/LocalFileProvider";
import PageLayout from "../pageLayout";
import { PageHeader } from "../components/wholePageHeader";

export default function Home() {
  const { flows, createNewFlow } = useLocalFileContext();
  const navigate = useNavigate();

  return (
    <PageLayout>
      {/* FLows */}
      <div className="flex flex-row w-full h-full">
        <div className="flex flex-col w-1/3">
          <PageHeader
            title="Flows"
            callback={createNewFlow}
            buttonLabel="New Flow"
          />
          <ul>
            {flows.map((flow) => {
              return (
                <BaseCard
                  as={Link}
                  key={flow.flow_name}
                  to={`flows/${flow.flow_name}`}
                  className="w-96"
                >
                  <h2 className="card-title">{flow.flow_name}</h2>
                </BaseCard>
              );
            })}
          </ul>
        </div>

<<<<<<< HEAD
        <ul>
          {flows.map((flow) => {
            return (
              <BaseCard
                as={Link}
                key={flow.name}
                to={`flows/${flow.name}`}
                className="w-96"
              >
                <h2 className="card-title">{flow.name}</h2>
              </BaseCard>
            );
          })}
        </ul>
      </div>

      {/* Tables */}

      <div className="m- m-5 flex w-96 flex-col text-5xl">
        <div className="flex flex-row justify-between">
          <div>Templates</div>

          <Link className="btn btn-primary m-1 ml-4" to="/templates">
            Explore
          </Link>
=======
        {/* Tables */}
        <div className="flex flex-col w-1/3 pl-10">
          <PageHeader
            title="Templates"
            callback={() => navigate("/templates")}
            buttonLabel="Explore"
          />
          <ul></ul>
>>>>>>> 407a98a7
        </div>
      </div>
    </PageLayout>
  );
}<|MERGE_RESOLUTION|>--- conflicted
+++ resolved
@@ -24,44 +24,17 @@
               return (
                 <BaseCard
                   as={Link}
-                  key={flow.flow_name}
-                  to={`flows/${flow.flow_name}`}
+                  key={flow.name}
+                  to={`flows/${flow.name}`}
                   className="w-96"
                 >
-                  <h2 className="card-title">{flow.flow_name}</h2>
+                  <h2 className="card-title">{flow.name}</h2>
                 </BaseCard>
               );
             })}
           </ul>
         </div>
 
-<<<<<<< HEAD
-        <ul>
-          {flows.map((flow) => {
-            return (
-              <BaseCard
-                as={Link}
-                key={flow.name}
-                to={`flows/${flow.name}`}
-                className="w-96"
-              >
-                <h2 className="card-title">{flow.name}</h2>
-              </BaseCard>
-            );
-          })}
-        </ul>
-      </div>
-
-      {/* Tables */}
-
-      <div className="m- m-5 flex w-96 flex-col text-5xl">
-        <div className="flex flex-row justify-between">
-          <div>Templates</div>
-
-          <Link className="btn btn-primary m-1 ml-4" to="/templates">
-            Explore
-          </Link>
-=======
         {/* Tables */}
         <div className="flex flex-col w-1/3 pl-10">
           <PageHeader
@@ -70,7 +43,6 @@
             buttonLabel="Explore"
           />
           <ul></ul>
->>>>>>> 407a98a7
         </div>
       </div>
     </PageLayout>
