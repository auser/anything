--- conflicted
+++ resolved
@@ -13,10 +13,7 @@
 import { SqlProvider } from "../context/SqlProvider";
 import { TauriProvider } from "../context/TauriProvider";
 import { DeeplinkProvider } from "../context/DeeplinkProvider";
-<<<<<<< HEAD
-=======
 import { SoftwareUpdateProvider } from "./SoftwareUpdateProvider";
->>>>>>> a3abe4d4
 import { FlowProvider } from "./FlowProvider";
 import { FlowNavigationProvider } from "./FlowNavigationProvider";
 
@@ -33,31 +30,6 @@
 const Context = ({ children }: { children: ReactNode }) => {
   return (
     <DeeplinkProvider>
-<<<<<<< HEAD
-      <SettingsProvider>
-        <AuthenticationProvider>
-          <MarketplaceProvider>
-            <NotificationsProvider>
-              <PostHogProvider client={posthogClient}>
-                <TauriProvider>
-                  <FlowsProvider>
-                    <ModelProvider>
-                      <SqlProvider>
-                        <FlowProvider>
-                          <FlowNavigationProvider>
-                            {children}
-                          </FlowNavigationProvider>
-                        </FlowProvider>
-                      </SqlProvider>
-                    </ModelProvider>
-                  </FlowsProvider>
-                </TauriProvider>
-              </PostHogProvider>
-            </NotificationsProvider>
-          </MarketplaceProvider>
-        </AuthenticationProvider>
-      </SettingsProvider>
-=======
       <SoftwareUpdateProvider>
         <SettingsProvider>
           <AuthenticationProvider>
@@ -65,7 +37,7 @@
               <NotificationsProvider>
                 <PostHogProvider client={posthogClient}>
                   <TauriProvider>
-                    <LocalFileProvider>
+                    <FlowsProvider>
                       <ModelProvider>
                         <SqlProvider>
                           <FlowProvider>
@@ -75,7 +47,7 @@
                           </FlowProvider>
                         </SqlProvider>
                       </ModelProvider>
-                    </LocalFileProvider>
+                    </FlowsProvider>
                   </TauriProvider>
                 </PostHogProvider>
               </NotificationsProvider>
@@ -83,7 +55,6 @@
           </AuthenticationProvider>
         </SettingsProvider>
       </SoftwareUpdateProvider>
->>>>>>> a3abe4d4
     </DeeplinkProvider>
   );
 };
