--- conflicted
+++ resolved
@@ -7,14 +7,10 @@
     "dev": "turbo dev",
     "lint": "turbo lint",
     "clean": "turbo clean",
-<<<<<<< HEAD
-    "format": "prettier --write \"**/*.{ts,tsx,md}\""
-=======
     "format": "prettier --write \"**/*.{ts,tsx,md}\"",
     "dev:packages": "turbo dev --filter ./packages",
     "dev:web": "turbo dev --filter ./apps/web",
     "web": "npm run dev:packages && npm run dev:web"
->>>>>>> da6f65d7
   },
   "devDependencies": {
     "eslint": "^8.48.0",
