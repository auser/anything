#![allow(dead_code)]

use crate::{
    generated::GetFlowsRequest,
    generated::{
<<<<<<< HEAD
        flows_service_server::FlowsService, CreateFlowRequest, CreateFlowResponse, GetFlowRequest,
=======
        flows_service_server::FlowsService, ActivateFlowVersionRequest,
        ActivateFlowVersionResponse, CreateFlowRequest, CreateFlowResponse, GetFlowRequest,
>>>>>>> 9fdc9f95
        GetFlowResponse, GetFlowsResponse, UpdateFlowRequest, UpdateFlowResponse,
        UpdateFlowVersionRequest, UpdateFlowVersionResponse,
    },
    models::flow::Flow,
    repositories::flow_repo::FlowRepo,
    Context, CreateFlow,
};
use postage::dispatch::Sender;
use std::sync::Arc;
use tonic::{Request, Response, Status};

#[derive(Debug)]
pub struct FlowManager {
    context: Arc<Context>,
    update_tx: Sender<Flow>,
}

impl FlowManager {
    pub fn new(context: &Context, update_tx: Sender<Flow>) -> Self {
        Self {
            context: Arc::new(context.clone()),
            update_tx,
        }
    }
}

#[tonic::async_trait]
impl FlowsService for FlowManager {
    async fn get_flows(
        &self,
        request: Request<GetFlowsRequest>,
    ) -> Result<Response<GetFlowsResponse>, Status> {
        let _req = request.into_inner();
        // let flows = self.context.repositories.flow_repo.
        let flows = match self.context.repositories.flow_repo.get_flows().await {
            Ok(flows) => flows,
            Err(e) => {
                return Err(Status::internal(format!(
                    "Unable to get flows: {}",
                    e.to_string()
                )))
            }
        };

        let response = GetFlowsResponse {
            flows: flows.into_iter().map(|f| f.into()).collect(),
        };
        Ok(Response::new(response))
    }

    async fn get_flow(
        &self,
        request: Request<GetFlowRequest>,
    ) -> Result<Response<GetFlowResponse>, Status> {
        let req = request.into_inner();

        let flow_id = req.flow_id;

        if flow_id.is_empty() {
            return Err(Status::invalid_argument("No flow id provided"));
        }

        let flow = match self
            .context
            .repositories
            .flow_repo
            .get_flow_by_id(flow_id)
            .await
        {
            Ok(flow) => flow,
            Err(e) => {
                return Err(Status::internal(format!(
                    "Unable to get flow: {}",
                    e.to_string()
                )))
            }
        };

        Ok(Response::new(GetFlowResponse {
            flow: Some(flow.into()),
        }))
    }

    async fn create_flow(
        &self,
        request: Request<CreateFlowRequest>,
    ) -> Result<Response<CreateFlowResponse>, Status> {
        use crate::generated::flows::create_flow::Version;
        let req = request.into_inner();

        let flow = match req.flow {
            Some(f) => f,
            None => return Err(Status::invalid_argument("No flow provided")),
        };

        let version = flow.version;
        let flow_name = flow.flow_name;
        let active = flow.active;

        if flow_name.is_empty() {
            return Err(Status::invalid_argument("No flow name provided"));
        }

        let flow = match self
            .context
            .repositories
            .flow_repo
            .create_flow(CreateFlow {
                flow_name,
                version: match version {
                    Some(Version::VersionString(v)) => Some(v),
                    _ => Some("0.0.1".to_string()),
                },
                active,
            })
            .await
        {
            Ok(flow) => flow,
            Err(e) => {
                return Err(Status::internal(format!(
                    "Unable to create flow: {}",
                    e.to_string()
                )))
            }
        };

        Ok(Response::new(CreateFlowResponse {
            flow: Some(flow.into()),
        }))
    }

    async fn update_flow(
        &self,
        request: Request<UpdateFlowRequest>,
    ) -> Result<Response<UpdateFlowResponse>, Status> {
        let req = request.into_inner();
        let flow = match req.update_flow {
            Some(f) => f,
            None => return Err(Status::invalid_argument("No flow provided")),
        };
        let flow_id = req.flow_id;

        let flow_name = flow.flow_name;
        let version = Some(match flow.version {
            Some(v) => v.to_string(),
            None => "".to_string(),
        });
<<<<<<< HEAD
        let description = flow.description;
        let active = flow.active;
=======
>>>>>>> 9fdc9f95

        let res = match self
            .context
            .repositories
            .flow_repo
<<<<<<< HEAD
            .update_flow(
                flow_id.clone(),
                crate::UpdateFlow {
                    flow_name,
                    active,
                    version,
                    description,
                },
            )
=======
            .update_flow(flow_id.clone(), crate::UpdateFlow { flow_name, version })
>>>>>>> 9fdc9f95
            .await
        {
            Ok(flow) => flow,
            Err(e) => {
                return Err(Status::internal(format!(
                    "Unable to update flow: {}",
                    e.to_string()
                )))
            }
        };

        Ok(Response::new(UpdateFlowResponse {
            flow: Some(res.into()),
        }))
    }

    async fn update_flow_version(
        &self,
        request: Request<UpdateFlowVersionRequest>,
    ) -> Result<Response<UpdateFlowVersionResponse>, Status> {
        let req = request.into_inner();

        let flow_id = req.flow_id;
        let version_id = req.version_id;
        let update_flow_version = match req.update_flow_version {
            Some(v) => v,
            None => return Err(Status::invalid_argument("No flow version provided")),
        };
        let version = update_flow_version.version;
        let flow_definition = update_flow_version.flow_definition;
        let published = update_flow_version.published;
        let description = update_flow_version.description;

        let res = match self
            .context
            .repositories
            .flow_repo
            .update_flow_version(
                flow_id,
                version_id,
                crate::UpdateFlowVersion {
                    version,
                    flow_definition,
                    published,
                    description,
                },
            )
            .await
        {
            Ok(flow) => flow,
            Err(e) => {
                return Err(Status::internal(format!(
                    "Unable to update flow version: {}",
                    e.to_string()
                )))
            }
        };

        Ok(Response::new(UpdateFlowVersionResponse {
            flow_version: Some(res.into()),
        }))
    }
<<<<<<< HEAD
=======

    async fn activate_flow_version(
        &self,
        request: Request<ActivateFlowVersionRequest>,
    ) -> Result<Response<ActivateFlowVersionResponse>, Status> {
        let req = request.into_inner();

        let flow_id = req.flow_id;
        let version_id = req.version_id;

        let res = match self
            .context
            .repositories
            .flow_repo
            .activate_flow_version(flow_id, version_id)
            .await
        {
            Ok(flow) => flow,
            Err(e) => {
                return Err(Status::internal(format!(
                    "Unable to update flow version: {}",
                    e.to_string()
                )))
            }
        };

        Ok(Response::new(ActivateFlowVersionResponse {
            flow_version_id: res.into(),
        }))
    }
>>>>>>> 9fdc9f95
}

#[cfg(test)]
mod tests {
    use super::*;
    use anyhow::Result;

    use crate::{
        generated::{GetFlowsRequest, UpdateFlow},
        internal::test_helper::{get_test_context_from_pool, get_test_pool, TestFlowRepo},
    };

    #[tokio::test]
    async fn test_get_flows_returns_all_flows() -> Result<()> {
        let pool = get_test_pool().await.unwrap();
        let context = get_test_context_from_pool(&pool).await;
        let test = TestFlowRepo::new_with_pool(&context.pool);

        test.insert_create_flow(test.dummy_create_flow()).await?;
        let dummy_flow = test.dummy_create_flow();
        test.insert_create_flow(dummy_flow.clone()).await?;

        let flow_manager = FlowManager::new(&context, test.with_sender().await);

        let req = Request::new(GetFlowsRequest {});
        let res = flow_manager.get_flows(req).await;
        assert!(res.is_ok());
        let response = res.unwrap().into_inner();
        let flows = response.flows;
        assert_eq!(flows.len(), 2);

        let last = flows.last().unwrap();
        assert_eq!(last.flow_name, dummy_flow.flow_name);

        Ok(())
    }

    #[tokio::test]
    async fn test_get_flows_returns_a_specific_flow_by_id() -> Result<()> {
        let pool = get_test_pool().await.unwrap();
        let context = get_test_context_from_pool(&pool).await;
        let test = TestFlowRepo::new_with_pool(&context.pool);

        test.insert_create_flow(test.dummy_create_flow()).await?;
        let dummy_flow = test.dummy_create_flow();
        let (final_flow_id, version_id) = test.insert_create_flow(dummy_flow.clone()).await?;
        let dummy_create_flow_version = test.dummy_create_flow_version(final_flow_id.clone());
        test.insert_create_flow_version(
            final_flow_id.clone(),
            version_id.clone(),
            dummy_create_flow_version.clone(),
        )
        .await?;

        let flow_manager = FlowManager::new(&context, test.with_sender().await);

        let req = Request::new(GetFlowRequest {
            flow_id: final_flow_id.clone(),
        });
        let res = flow_manager.get_flow(req).await;
        assert!(res.is_ok());
        let response = res.unwrap().into_inner();
        let flow = response.flow;
        assert!(flow.is_some());
        let flow = flow.unwrap();
        assert_eq!(flow.flow_name, dummy_flow.flow_name);

        Ok(())
    }

    #[tokio::test]
    async fn test_create_flow() -> Result<()> {
        let pool = get_test_pool().await.unwrap();
        let context = get_test_context_from_pool(&pool).await;
        let test = TestFlowRepo::new_with_pool(&context.pool);

        let dummy_flow = test.dummy_create_flow();
        let flow_manager = FlowManager::new(&context, test.with_sender().await);

        let req = Request::new(CreateFlowRequest {
            flow: Some(dummy_flow.clone().into()),
        });
        let res = flow_manager.create_flow(req).await;
        assert!(res.is_ok());
        let response = res.unwrap().into_inner();
        let flow = response.flow;
        assert!(flow.is_some());
        let flow = flow.unwrap();
        assert_eq!(flow.flow_name, dummy_flow.flow_name);

        let found = test.find_flow_by_id(flow.flow_id.clone()).await;
        assert!(found.is_ok());
        let found = found.unwrap();
        assert_eq!(found.flow_name, dummy_flow.flow_name);

        Ok(())
    }

    #[tokio::test]
    async fn test_update_flow() -> Result<()> {
        let pool = get_test_pool().await.unwrap();
        let context = get_test_context_from_pool(&pool).await;
        let test = TestFlowRepo::new_with_pool(&context.pool);

        test.insert_create_flow(test.dummy_create_flow()).await?;
        let dummy_flow = test.dummy_create_flow();
        let (final_flow_id, version_id) = test.insert_create_flow(dummy_flow.clone()).await?;
        let dummy_create_flow_version = test.dummy_create_flow_version(final_flow_id.clone());
<<<<<<< HEAD
        test.insert_create_flow_version(
            final_flow_id.clone(),
            version_id.clone(),
            dummy_create_flow_version.clone(),
        )
        .await?;
=======
        let out = test
            .insert_create_flow_version(
                final_flow_id.clone(),
                version_id.clone(),
                dummy_create_flow_version.clone(),
            )
            .await?;
>>>>>>> 9fdc9f95

        let flow_manager = FlowManager::new(&context, test.with_sender().await);

        let req = Request::new(UpdateFlowRequest {
            flow_id: final_flow_id.clone(),
            update_flow: Some(UpdateFlow {
                flow_name: "new name".to_string(),
<<<<<<< HEAD
                active: true,
                version: Some("0.0.2".to_string()),
                description: Some("new description".to_string()),
=======
                version: Some("0.0.2".to_string()),
>>>>>>> 9fdc9f95
            }),
        });
        let res = flow_manager.update_flow(req).await;
        assert!(res.is_ok());
        let response = res.unwrap().into_inner();
        let flow = response.flow;
        assert!(flow.is_some());
        let flow = flow.unwrap();
        assert_eq!(flow.flow_name, "new name".to_string());

        Ok(())
    }

    #[tokio::test]
    async fn test_update_flow_version() -> Result<()> {
        let pool = get_test_pool().await.unwrap();
        let context = get_test_context_from_pool(&pool).await;
        let test = TestFlowRepo::new_with_pool(&context.pool);

        test.insert_create_flow(test.dummy_create_flow()).await?;
        let dummy_flow = test.dummy_create_flow();
        let (final_flow_id, version_id) = test.insert_create_flow(dummy_flow.clone()).await?;
        let dummy_create_flow_version = test.dummy_create_flow_version(final_flow_id.clone());
        let vs_id = test
            .insert_create_flow_version(
                final_flow_id.clone(),
                version_id.clone(),
                dummy_create_flow_version.clone(),
            )
            .await?;

        let flow_manager = FlowManager::new(&context, test.with_sender().await);

        let found = test.get_flow_versions(final_flow_id.clone()).await?;

        let req = Request::new(UpdateFlowVersionRequest {
            flow_id: final_flow_id.clone(),
            version_id: vs_id.clone(),
            update_flow_version: Some(crate::generated::UpdateFlowVersion {
                flow_definition: Some(r#"{"name": "rad new flow"}"#.to_string()),
                version: None,
                published: Some(true),
                description: None,
            }),
        });
        let res = flow_manager.update_flow_version(req).await;
        assert!(res.is_ok());
        let response = res.unwrap().into_inner();
        let flow = response.flow_version;
        assert!(flow.is_some());
        let flow_version = flow.unwrap();
        assert_eq!(
            flow_version.flow_definition,
            r#"{"name":"rad new flow"}"#.to_string()
        );

        let original_version = found.first().unwrap();
        assert_eq!(flow_version.version, original_version.flow_version);
        assert_ne!(flow_version.published, original_version.published);

        Ok(())
    }
}<|MERGE_RESOLUTION|>--- conflicted
+++ resolved
@@ -3,12 +3,8 @@
 use crate::{
     generated::GetFlowsRequest,
     generated::{
-<<<<<<< HEAD
-        flows_service_server::FlowsService, CreateFlowRequest, CreateFlowResponse, GetFlowRequest,
-=======
         flows_service_server::FlowsService, ActivateFlowVersionRequest,
         ActivateFlowVersionResponse, CreateFlowRequest, CreateFlowResponse, GetFlowRequest,
->>>>>>> 9fdc9f95
         GetFlowResponse, GetFlowsResponse, UpdateFlowRequest, UpdateFlowResponse,
         UpdateFlowVersionRequest, UpdateFlowVersionResponse,
     },
@@ -156,29 +152,12 @@
             Some(v) => v.to_string(),
             None => "".to_string(),
         });
-<<<<<<< HEAD
-        let description = flow.description;
-        let active = flow.active;
-=======
->>>>>>> 9fdc9f95
 
         let res = match self
             .context
             .repositories
             .flow_repo
-<<<<<<< HEAD
-            .update_flow(
-                flow_id.clone(),
-                crate::UpdateFlow {
-                    flow_name,
-                    active,
-                    version,
-                    description,
-                },
-            )
-=======
             .update_flow(flow_id.clone(), crate::UpdateFlow { flow_name, version })
->>>>>>> 9fdc9f95
             .await
         {
             Ok(flow) => flow,
@@ -241,8 +220,6 @@
             flow_version: Some(res.into()),
         }))
     }
-<<<<<<< HEAD
-=======
 
     async fn activate_flow_version(
         &self,
@@ -273,7 +250,6 @@
             flow_version_id: res.into(),
         }))
     }
->>>>>>> 9fdc9f95
 }
 
 #[cfg(test)]
@@ -382,14 +358,6 @@
         let dummy_flow = test.dummy_create_flow();
         let (final_flow_id, version_id) = test.insert_create_flow(dummy_flow.clone()).await?;
         let dummy_create_flow_version = test.dummy_create_flow_version(final_flow_id.clone());
-<<<<<<< HEAD
-        test.insert_create_flow_version(
-            final_flow_id.clone(),
-            version_id.clone(),
-            dummy_create_flow_version.clone(),
-        )
-        .await?;
-=======
         let out = test
             .insert_create_flow_version(
                 final_flow_id.clone(),
@@ -397,7 +365,6 @@
                 dummy_create_flow_version.clone(),
             )
             .await?;
->>>>>>> 9fdc9f95
 
         let flow_manager = FlowManager::new(&context, test.with_sender().await);
 
@@ -405,13 +372,7 @@
             flow_id: final_flow_id.clone(),
             update_flow: Some(UpdateFlow {
                 flow_name: "new name".to_string(),
-<<<<<<< HEAD
-                active: true,
                 version: Some("0.0.2".to_string()),
-                description: Some("new description".to_string()),
-=======
-                version: Some("0.0.2".to_string()),
->>>>>>> 9fdc9f95
             }),
         });
         let res = flow_manager.update_flow(req).await;
