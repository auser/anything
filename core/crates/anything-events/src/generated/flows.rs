#[allow(clippy::derive_partial_eq_without_eq)]
#[derive(Clone, PartialEq, ::prost::Message)]
pub struct Variable {
    #[prost(string, tag = "1")]
    pub key: ::prost::alloc::string::String,
    #[prost(string, tag = "2")]
    pub value: ::prost::alloc::string::String,
}
#[allow(clippy::derive_partial_eq_without_eq)]
#[derive(Clone, PartialEq, ::prost::Message)]
pub struct Node {
    #[prost(string, tag = "1")]
    pub id: ::prost::alloc::string::String,
    #[prost(string, tag = "2")]
    pub name: ::prost::alloc::string::String,
    #[prost(string, tag = "3")]
    pub label: ::prost::alloc::string::String,
    #[prost(string, tag = "4")]
    pub action: ::prost::alloc::string::String,
    #[prost(message, repeated, tag = "5")]
    pub dependencies: ::prost::alloc::vec::Vec<Node>,
    #[prost(message, repeated, tag = "6")]
    pub variables: ::prost::alloc::vec::Vec<Variable>,
}
#[allow(clippy::derive_partial_eq_without_eq)]
#[derive(Clone, PartialEq, ::prost::Message)]
pub struct Flow {
    #[prost(string, tag = "1")]
    pub flow_id: ::prost::alloc::string::String,
    #[prost(string, tag = "2")]
    pub version: ::prost::alloc::string::String,
    #[prost(string, tag = "3")]
    pub flow_name: ::prost::alloc::string::String,
    #[prost(bool, tag = "4")]
    pub active: bool,
    #[prost(message, repeated, tag = "5")]
    pub flow_versions: ::prost::alloc::vec::Vec<FlowVersion>,
}
#[allow(clippy::derive_partial_eq_without_eq)]
#[derive(Clone, PartialEq, ::prost::Message)]
pub struct CreateFlow {
    #[prost(string, tag = "2")]
    pub flow_name: ::prost::alloc::string::String,
    #[prost(bool, optional, tag = "3")]
    pub active: ::core::option::Option<bool>,
    #[prost(oneof = "create_flow::Version", tags = "1")]
    pub version: ::core::option::Option<create_flow::Version>,
}
/// Nested message and enum types in `CreateFlow`.
pub mod create_flow {
    #[allow(clippy::derive_partial_eq_without_eq)]
    #[derive(Clone, PartialEq, ::prost::Oneof)]
    pub enum Version {
        #[prost(string, tag = "1")]
        VersionString(::prost::alloc::string::String),
    }
}
#[allow(clippy::derive_partial_eq_without_eq)]
#[derive(Clone, PartialEq, ::prost::Message)]
pub struct FlowVersion {
    #[prost(string, tag = "1")]
    pub version_id: ::prost::alloc::string::String,
    #[prost(string, tag = "2")]
    pub flow_id: ::prost::alloc::string::String,
    #[prost(string, tag = "3")]
    pub version: ::prost::alloc::string::String,
    #[prost(string, tag = "4")]
    pub flow_definition: ::prost::alloc::string::String,
    #[prost(bool, tag = "5")]
    pub published: bool,
    #[prost(int64, tag = "7")]
    pub updated_at: i64,
    #[prost(oneof = "flow_version::Description", tags = "6")]
    pub description: ::core::option::Option<flow_version::Description>,
}
/// Nested message and enum types in `FlowVersion`.
pub mod flow_version {
    #[allow(clippy::derive_partial_eq_without_eq)]
    #[derive(Clone, PartialEq, ::prost::Oneof)]
    pub enum Description {
        #[prost(string, tag = "6")]
        Present(::prost::alloc::string::String),
    }
}
#[allow(clippy::derive_partial_eq_without_eq)]
#[derive(Clone, PartialEq, ::prost::Message)]
pub struct CreateFlowVersion {
    #[prost(string, tag = "1")]
    pub flow_id: ::prost::alloc::string::String,
    #[prost(string, tag = "3")]
    pub flow_definition: ::prost::alloc::string::String,
    #[prost(bool, optional, tag = "5")]
    pub published: ::core::option::Option<bool>,
    #[prost(oneof = "create_flow_version::Version", tags = "2")]
    pub version: ::core::option::Option<create_flow_version::Version>,
    #[prost(oneof = "create_flow_version::Description", tags = "4")]
    pub description: ::core::option::Option<create_flow_version::Description>,
}
/// Nested message and enum types in `CreateFlowVersion`.
pub mod create_flow_version {
    #[allow(clippy::derive_partial_eq_without_eq)]
    #[derive(Clone, PartialEq, ::prost::Oneof)]
    pub enum Version {
        #[prost(string, tag = "2")]
        VersionString(::prost::alloc::string::String),
    }
    #[allow(clippy::derive_partial_eq_without_eq)]
    #[derive(Clone, PartialEq, ::prost::Oneof)]
    pub enum Description {
        #[prost(string, tag = "4")]
        Present(::prost::alloc::string::String),
    }
}
#[allow(clippy::derive_partial_eq_without_eq)]
#[derive(Clone, PartialEq, ::prost::Message)]
pub struct UpdateFlow {
    #[prost(string, optional, tag = "1")]
    pub version: ::core::option::Option<::prost::alloc::string::String>,
    #[prost(string, tag = "2")]
    pub flow_name: ::prost::alloc::string::String,
<<<<<<< HEAD
    #[prost(string, optional, tag = "3")]
    pub description: ::core::option::Option<::prost::alloc::string::String>,
    #[prost(bool, tag = "4")]
    pub active: bool,
=======
>>>>>>> 9fdc9f95
}
#[allow(clippy::derive_partial_eq_without_eq)]
#[derive(Clone, PartialEq, ::prost::Message)]
pub struct UpdateFlowVersion {
    #[prost(string, optional, tag = "1")]
    pub version: ::core::option::Option<::prost::alloc::string::String>,
    #[prost(string, optional, tag = "2")]
    pub flow_definition: ::core::option::Option<::prost::alloc::string::String>,
    #[prost(bool, optional, tag = "3")]
    pub published: ::core::option::Option<bool>,
    #[prost(string, optional, tag = "4")]
    pub description: ::core::option::Option<::prost::alloc::string::String>,
}
/// Create a flow
#[allow(clippy::derive_partial_eq_without_eq)]
#[derive(Clone, PartialEq, ::prost::Message)]
pub struct CreateFlowRequest {
    #[prost(message, optional, tag = "1")]
    pub flow: ::core::option::Option<CreateFlow>,
}
#[allow(clippy::derive_partial_eq_without_eq)]
#[derive(Clone, PartialEq, ::prost::Message)]
pub struct CreateFlowResponse {
    #[prost(message, optional, tag = "1")]
    pub flow: ::core::option::Option<Flow>,
}
/// Get all flows
/// maybe add filtering, pagination
#[allow(clippy::derive_partial_eq_without_eq)]
#[derive(Clone, PartialEq, ::prost::Message)]
pub struct GetFlowsRequest {}
#[allow(clippy::derive_partial_eq_without_eq)]
#[derive(Clone, PartialEq, ::prost::Message)]
pub struct GetFlowsResponse {
    #[prost(message, repeated, tag = "1")]
    pub flows: ::prost::alloc::vec::Vec<Flow>,
}
#[allow(clippy::derive_partial_eq_without_eq)]
#[derive(Clone, PartialEq, ::prost::Message)]
pub struct GetFlowRequest {
    #[prost(string, tag = "1")]
    pub flow_id: ::prost::alloc::string::String,
}
#[allow(clippy::derive_partial_eq_without_eq)]
#[derive(Clone, PartialEq, ::prost::Message)]
pub struct GetFlowResponse {
    #[prost(message, optional, tag = "1")]
    pub flow: ::core::option::Option<Flow>,
}
#[allow(clippy::derive_partial_eq_without_eq)]
#[derive(Clone, PartialEq, ::prost::Message)]
pub struct UpdateFlowRequest {
    #[prost(string, tag = "1")]
    pub flow_id: ::prost::alloc::string::String,
    #[prost(message, optional, tag = "2")]
    pub update_flow: ::core::option::Option<UpdateFlow>,
}
#[allow(clippy::derive_partial_eq_without_eq)]
#[derive(Clone, PartialEq, ::prost::Message)]
pub struct UpdateFlowResponse {
    #[prost(message, optional, tag = "1")]
    pub flow: ::core::option::Option<Flow>,
}
#[allow(clippy::derive_partial_eq_without_eq)]
#[derive(Clone, PartialEq, ::prost::Message)]
pub struct UpdateFlowVersionRequest {
    #[prost(string, tag = "1")]
    pub flow_id: ::prost::alloc::string::String,
    #[prost(string, tag = "2")]
    pub version_id: ::prost::alloc::string::String,
    #[prost(message, optional, tag = "3")]
    pub update_flow_version: ::core::option::Option<UpdateFlowVersion>,
}
#[allow(clippy::derive_partial_eq_without_eq)]
#[derive(Clone, PartialEq, ::prost::Message)]
pub struct UpdateFlowVersionResponse {
    #[prost(message, optional, tag = "1")]
    pub flow_version: ::core::option::Option<FlowVersion>,
}
#[allow(clippy::derive_partial_eq_without_eq)]
#[derive(Clone, PartialEq, ::prost::Message)]
pub struct PublishFlowRequest {
    #[prost(string, tag = "1")]
    pub flow_id: ::prost::alloc::string::String,
}
#[allow(clippy::derive_partial_eq_without_eq)]
#[derive(Clone, PartialEq, ::prost::Message)]
pub struct PublishFlowResponse {
    #[prost(message, optional, tag = "1")]
    pub flow: ::core::option::Option<Flow>,
}
#[allow(clippy::derive_partial_eq_without_eq)]
#[derive(Clone, PartialEq, ::prost::Message)]
pub struct ActivateFlowVersionRequest {
    #[prost(string, tag = "1")]
    pub flow_id: ::prost::alloc::string::String,
    #[prost(string, tag = "2")]
    pub version_id: ::prost::alloc::string::String,
}
#[allow(clippy::derive_partial_eq_without_eq)]
#[derive(Clone, PartialEq, ::prost::Message)]
pub struct ActivateFlowVersionResponse {
    #[prost(string, tag = "1")]
    pub flow_version_id: ::prost::alloc::string::String,
}
/// Generated client implementations.
pub mod flows_service_client {
    #![allow(unused_variables, dead_code, missing_docs, clippy::let_unit_value)]
    use tonic::codegen::*;
    use tonic::codegen::http::Uri;
    #[derive(Debug, Clone)]
    pub struct FlowsServiceClient<T> {
        inner: tonic::client::Grpc<T>,
    }
    impl FlowsServiceClient<tonic::transport::Channel> {
        /// Attempt to create a new client by connecting to a given endpoint.
        pub async fn connect<D>(dst: D) -> Result<Self, tonic::transport::Error>
        where
            D: TryInto<tonic::transport::Endpoint>,
            D::Error: Into<StdError>,
        {
            let conn = tonic::transport::Endpoint::new(dst)?.connect().await?;
            Ok(Self::new(conn))
        }
    }
    impl<T> FlowsServiceClient<T>
    where
        T: tonic::client::GrpcService<tonic::body::BoxBody>,
        T::Error: Into<StdError>,
        T::ResponseBody: Body<Data = Bytes> + Send + 'static,
        <T::ResponseBody as Body>::Error: Into<StdError> + Send,
    {
        pub fn new(inner: T) -> Self {
            let inner = tonic::client::Grpc::new(inner);
            Self { inner }
        }
        pub fn with_origin(inner: T, origin: Uri) -> Self {
            let inner = tonic::client::Grpc::with_origin(inner, origin);
            Self { inner }
        }
        pub fn with_interceptor<F>(
            inner: T,
            interceptor: F,
        ) -> FlowsServiceClient<InterceptedService<T, F>>
        where
            F: tonic::service::Interceptor,
            T::ResponseBody: Default,
            T: tonic::codegen::Service<
                http::Request<tonic::body::BoxBody>,
                Response = http::Response<
                    <T as tonic::client::GrpcService<tonic::body::BoxBody>>::ResponseBody,
                >,
            >,
            <T as tonic::codegen::Service<
                http::Request<tonic::body::BoxBody>,
            >>::Error: Into<StdError> + Send + Sync,
        {
            FlowsServiceClient::new(InterceptedService::new(inner, interceptor))
        }
        /// Compress requests with the given encoding.
        ///
        /// This requires the server to support it otherwise it might respond with an
        /// error.
        #[must_use]
        pub fn send_compressed(mut self, encoding: CompressionEncoding) -> Self {
            self.inner = self.inner.send_compressed(encoding);
            self
        }
        /// Enable decompressing responses.
        #[must_use]
        pub fn accept_compressed(mut self, encoding: CompressionEncoding) -> Self {
            self.inner = self.inner.accept_compressed(encoding);
            self
        }
        /// Limits the maximum size of a decoded message.
        ///
        /// Default: `4MB`
        #[must_use]
        pub fn max_decoding_message_size(mut self, limit: usize) -> Self {
            self.inner = self.inner.max_decoding_message_size(limit);
            self
        }
        /// Limits the maximum size of an encoded message.
        ///
        /// Default: `usize::MAX`
        #[must_use]
        pub fn max_encoding_message_size(mut self, limit: usize) -> Self {
            self.inner = self.inner.max_encoding_message_size(limit);
            self
        }
        pub async fn create_flow(
            &mut self,
            request: impl tonic::IntoRequest<super::CreateFlowRequest>,
        ) -> std::result::Result<
            tonic::Response<super::CreateFlowResponse>,
            tonic::Status,
        > {
            self.inner
                .ready()
                .await
                .map_err(|e| {
                    tonic::Status::new(
                        tonic::Code::Unknown,
                        format!("Service was not ready: {}", e.into()),
                    )
                })?;
            let codec = tonic::codec::ProstCodec::default();
            let path = http::uri::PathAndQuery::from_static(
                "/flows.FlowsService/CreateFlow",
            );
            let mut req = request.into_request();
            req.extensions_mut()
                .insert(GrpcMethod::new("flows.FlowsService", "CreateFlow"));
            self.inner.unary(req, path, codec).await
        }
        pub async fn get_flows(
            &mut self,
            request: impl tonic::IntoRequest<super::GetFlowsRequest>,
        ) -> std::result::Result<
            tonic::Response<super::GetFlowsResponse>,
            tonic::Status,
        > {
            self.inner
                .ready()
                .await
                .map_err(|e| {
                    tonic::Status::new(
                        tonic::Code::Unknown,
                        format!("Service was not ready: {}", e.into()),
                    )
                })?;
            let codec = tonic::codec::ProstCodec::default();
            let path = http::uri::PathAndQuery::from_static(
                "/flows.FlowsService/GetFlows",
            );
            let mut req = request.into_request();
            req.extensions_mut()
                .insert(GrpcMethod::new("flows.FlowsService", "GetFlows"));
            self.inner.unary(req, path, codec).await
        }
        pub async fn get_flow(
            &mut self,
            request: impl tonic::IntoRequest<super::GetFlowRequest>,
        ) -> std::result::Result<
            tonic::Response<super::GetFlowResponse>,
            tonic::Status,
        > {
            self.inner
                .ready()
                .await
                .map_err(|e| {
                    tonic::Status::new(
                        tonic::Code::Unknown,
                        format!("Service was not ready: {}", e.into()),
                    )
                })?;
            let codec = tonic::codec::ProstCodec::default();
            let path = http::uri::PathAndQuery::from_static(
                "/flows.FlowsService/GetFlow",
            );
<<<<<<< HEAD
            let mut req = request.into_request();
            req.extensions_mut()
                .insert(GrpcMethod::new("flows.FlowsService", "GetFlow"));
=======
            let mut req = request.into_request();
            req.extensions_mut()
                .insert(GrpcMethod::new("flows.FlowsService", "GetFlow"));
            self.inner.unary(req, path, codec).await
        }
        pub async fn activate_flow_version(
            &mut self,
            request: impl tonic::IntoRequest<super::ActivateFlowVersionRequest>,
        ) -> std::result::Result<
            tonic::Response<super::ActivateFlowVersionResponse>,
            tonic::Status,
        > {
            self.inner
                .ready()
                .await
                .map_err(|e| {
                    tonic::Status::new(
                        tonic::Code::Unknown,
                        format!("Service was not ready: {}", e.into()),
                    )
                })?;
            let codec = tonic::codec::ProstCodec::default();
            let path = http::uri::PathAndQuery::from_static(
                "/flows.FlowsService/ActivateFlowVersion",
            );
            let mut req = request.into_request();
            req.extensions_mut()
                .insert(GrpcMethod::new("flows.FlowsService", "ActivateFlowVersion"));
>>>>>>> 9fdc9f95
            self.inner.unary(req, path, codec).await
        }
        pub async fn update_flow(
            &mut self,
            request: impl tonic::IntoRequest<super::UpdateFlowRequest>,
        ) -> std::result::Result<
            tonic::Response<super::UpdateFlowResponse>,
            tonic::Status,
        > {
            self.inner
                .ready()
                .await
                .map_err(|e| {
                    tonic::Status::new(
                        tonic::Code::Unknown,
                        format!("Service was not ready: {}", e.into()),
                    )
                })?;
            let codec = tonic::codec::ProstCodec::default();
            let path = http::uri::PathAndQuery::from_static(
                "/flows.FlowsService/UpdateFlow",
            );
            let mut req = request.into_request();
            req.extensions_mut()
                .insert(GrpcMethod::new("flows.FlowsService", "UpdateFlow"));
            self.inner.unary(req, path, codec).await
        }
        pub async fn update_flow_version(
            &mut self,
            request: impl tonic::IntoRequest<super::UpdateFlowVersionRequest>,
        ) -> std::result::Result<
            tonic::Response<super::UpdateFlowVersionResponse>,
            tonic::Status,
        > {
            self.inner
                .ready()
                .await
                .map_err(|e| {
                    tonic::Status::new(
                        tonic::Code::Unknown,
                        format!("Service was not ready: {}", e.into()),
                    )
                })?;
            let codec = tonic::codec::ProstCodec::default();
            let path = http::uri::PathAndQuery::from_static(
                "/flows.FlowsService/UpdateFlowVersion",
            );
            let mut req = request.into_request();
            req.extensions_mut()
                .insert(GrpcMethod::new("flows.FlowsService", "UpdateFlowVersion"));
            self.inner.unary(req, path, codec).await
        }
    }
}
/// Generated server implementations.
pub mod flows_service_server {
    #![allow(unused_variables, dead_code, missing_docs, clippy::let_unit_value)]
    use tonic::codegen::*;
    /// Generated trait containing gRPC methods that should be implemented for use with FlowsServiceServer.
    #[async_trait]
    pub trait FlowsService: Send + Sync + 'static {
        async fn create_flow(
            &self,
            request: tonic::Request<super::CreateFlowRequest>,
        ) -> std::result::Result<
            tonic::Response<super::CreateFlowResponse>,
            tonic::Status,
        >;
        async fn get_flows(
            &self,
            request: tonic::Request<super::GetFlowsRequest>,
        ) -> std::result::Result<
            tonic::Response<super::GetFlowsResponse>,
            tonic::Status,
        >;
        async fn get_flow(
            &self,
            request: tonic::Request<super::GetFlowRequest>,
        ) -> std::result::Result<tonic::Response<super::GetFlowResponse>, tonic::Status>;
        async fn activate_flow_version(
            &self,
            request: tonic::Request<super::ActivateFlowVersionRequest>,
        ) -> std::result::Result<
            tonic::Response<super::ActivateFlowVersionResponse>,
            tonic::Status,
        >;
        async fn update_flow(
            &self,
            request: tonic::Request<super::UpdateFlowRequest>,
        ) -> std::result::Result<
            tonic::Response<super::UpdateFlowResponse>,
            tonic::Status,
        >;
        async fn update_flow_version(
            &self,
            request: tonic::Request<super::UpdateFlowVersionRequest>,
        ) -> std::result::Result<
            tonic::Response<super::UpdateFlowVersionResponse>,
            tonic::Status,
        >;
    }
    #[derive(Debug)]
    pub struct FlowsServiceServer<T: FlowsService> {
        inner: _Inner<T>,
        accept_compression_encodings: EnabledCompressionEncodings,
        send_compression_encodings: EnabledCompressionEncodings,
        max_decoding_message_size: Option<usize>,
        max_encoding_message_size: Option<usize>,
    }
    struct _Inner<T>(Arc<T>);
    impl<T: FlowsService> FlowsServiceServer<T> {
        pub fn new(inner: T) -> Self {
            Self::from_arc(Arc::new(inner))
        }
        pub fn from_arc(inner: Arc<T>) -> Self {
            let inner = _Inner(inner);
            Self {
                inner,
                accept_compression_encodings: Default::default(),
                send_compression_encodings: Default::default(),
                max_decoding_message_size: None,
                max_encoding_message_size: None,
            }
        }
        pub fn with_interceptor<F>(
            inner: T,
            interceptor: F,
        ) -> InterceptedService<Self, F>
        where
            F: tonic::service::Interceptor,
        {
            InterceptedService::new(Self::new(inner), interceptor)
        }
        /// Enable decompressing requests with the given encoding.
        #[must_use]
        pub fn accept_compressed(mut self, encoding: CompressionEncoding) -> Self {
            self.accept_compression_encodings.enable(encoding);
            self
        }
        /// Compress responses with the given encoding, if the client supports it.
        #[must_use]
        pub fn send_compressed(mut self, encoding: CompressionEncoding) -> Self {
            self.send_compression_encodings.enable(encoding);
            self
        }
        /// Limits the maximum size of a decoded message.
        ///
        /// Default: `4MB`
        #[must_use]
        pub fn max_decoding_message_size(mut self, limit: usize) -> Self {
            self.max_decoding_message_size = Some(limit);
            self
        }
        /// Limits the maximum size of an encoded message.
        ///
        /// Default: `usize::MAX`
        #[must_use]
        pub fn max_encoding_message_size(mut self, limit: usize) -> Self {
            self.max_encoding_message_size = Some(limit);
            self
        }
    }
    impl<T, B> tonic::codegen::Service<http::Request<B>> for FlowsServiceServer<T>
    where
        T: FlowsService,
        B: Body + Send + 'static,
        B::Error: Into<StdError> + Send + 'static,
    {
        type Response = http::Response<tonic::body::BoxBody>;
        type Error = std::convert::Infallible;
        type Future = BoxFuture<Self::Response, Self::Error>;
        fn poll_ready(
            &mut self,
            _cx: &mut Context<'_>,
        ) -> Poll<std::result::Result<(), Self::Error>> {
            Poll::Ready(Ok(()))
        }
        fn call(&mut self, req: http::Request<B>) -> Self::Future {
            let inner = self.inner.clone();
            match req.uri().path() {
                "/flows.FlowsService/CreateFlow" => {
                    #[allow(non_camel_case_types)]
                    struct CreateFlowSvc<T: FlowsService>(pub Arc<T>);
                    impl<
                        T: FlowsService,
                    > tonic::server::UnaryService<super::CreateFlowRequest>
                    for CreateFlowSvc<T> {
                        type Response = super::CreateFlowResponse;
                        type Future = BoxFuture<
                            tonic::Response<Self::Response>,
                            tonic::Status,
                        >;
                        fn call(
                            &mut self,
                            request: tonic::Request<super::CreateFlowRequest>,
                        ) -> Self::Future {
                            let inner = Arc::clone(&self.0);
                            let fut = async move {
                                <T as FlowsService>::create_flow(&inner, request).await
                            };
                            Box::pin(fut)
                        }
                    }
                    let accept_compression_encodings = self.accept_compression_encodings;
                    let send_compression_encodings = self.send_compression_encodings;
                    let max_decoding_message_size = self.max_decoding_message_size;
                    let max_encoding_message_size = self.max_encoding_message_size;
                    let inner = self.inner.clone();
                    let fut = async move {
                        let inner = inner.0;
                        let method = CreateFlowSvc(inner);
                        let codec = tonic::codec::ProstCodec::default();
                        let mut grpc = tonic::server::Grpc::new(codec)
                            .apply_compression_config(
                                accept_compression_encodings,
                                send_compression_encodings,
                            )
                            .apply_max_message_size_config(
                                max_decoding_message_size,
                                max_encoding_message_size,
                            );
                        let res = grpc.unary(method, req).await;
                        Ok(res)
                    };
                    Box::pin(fut)
                }
                "/flows.FlowsService/GetFlows" => {
                    #[allow(non_camel_case_types)]
                    struct GetFlowsSvc<T: FlowsService>(pub Arc<T>);
                    impl<
                        T: FlowsService,
                    > tonic::server::UnaryService<super::GetFlowsRequest>
                    for GetFlowsSvc<T> {
                        type Response = super::GetFlowsResponse;
                        type Future = BoxFuture<
                            tonic::Response<Self::Response>,
                            tonic::Status,
                        >;
                        fn call(
                            &mut self,
                            request: tonic::Request<super::GetFlowsRequest>,
                        ) -> Self::Future {
                            let inner = Arc::clone(&self.0);
                            let fut = async move {
                                <T as FlowsService>::get_flows(&inner, request).await
                            };
                            Box::pin(fut)
                        }
                    }
                    let accept_compression_encodings = self.accept_compression_encodings;
                    let send_compression_encodings = self.send_compression_encodings;
                    let max_decoding_message_size = self.max_decoding_message_size;
                    let max_encoding_message_size = self.max_encoding_message_size;
                    let inner = self.inner.clone();
                    let fut = async move {
                        let inner = inner.0;
                        let method = GetFlowsSvc(inner);
                        let codec = tonic::codec::ProstCodec::default();
                        let mut grpc = tonic::server::Grpc::new(codec)
                            .apply_compression_config(
                                accept_compression_encodings,
                                send_compression_encodings,
                            )
                            .apply_max_message_size_config(
                                max_decoding_message_size,
                                max_encoding_message_size,
                            );
                        let res = grpc.unary(method, req).await;
                        Ok(res)
                    };
                    Box::pin(fut)
                }
                "/flows.FlowsService/GetFlow" => {
                    #[allow(non_camel_case_types)]
                    struct GetFlowSvc<T: FlowsService>(pub Arc<T>);
                    impl<
                        T: FlowsService,
                    > tonic::server::UnaryService<super::GetFlowRequest>
                    for GetFlowSvc<T> {
                        type Response = super::GetFlowResponse;
                        type Future = BoxFuture<
                            tonic::Response<Self::Response>,
                            tonic::Status,
                        >;
                        fn call(
                            &mut self,
                            request: tonic::Request<super::GetFlowRequest>,
                        ) -> Self::Future {
                            let inner = Arc::clone(&self.0);
                            let fut = async move {
                                <T as FlowsService>::get_flow(&inner, request).await
                            };
                            Box::pin(fut)
                        }
                    }
                    let accept_compression_encodings = self.accept_compression_encodings;
                    let send_compression_encodings = self.send_compression_encodings;
                    let max_decoding_message_size = self.max_decoding_message_size;
                    let max_encoding_message_size = self.max_encoding_message_size;
                    let inner = self.inner.clone();
                    let fut = async move {
                        let inner = inner.0;
                        let method = GetFlowSvc(inner);
                        let codec = tonic::codec::ProstCodec::default();
                        let mut grpc = tonic::server::Grpc::new(codec)
                            .apply_compression_config(
                                accept_compression_encodings,
                                send_compression_encodings,
                            )
                            .apply_max_message_size_config(
                                max_decoding_message_size,
                                max_encoding_message_size,
                            );
                        let res = grpc.unary(method, req).await;
                        Ok(res)
                    };
                    Box::pin(fut)
                }
<<<<<<< HEAD
                "/flows.FlowsService/UpdateFlow" => {
                    #[allow(non_camel_case_types)]
=======
                "/flows.FlowsService/ActivateFlowVersion" => {
                    #[allow(non_camel_case_types)]
                    struct ActivateFlowVersionSvc<T: FlowsService>(pub Arc<T>);
                    impl<
                        T: FlowsService,
                    > tonic::server::UnaryService<super::ActivateFlowVersionRequest>
                    for ActivateFlowVersionSvc<T> {
                        type Response = super::ActivateFlowVersionResponse;
                        type Future = BoxFuture<
                            tonic::Response<Self::Response>,
                            tonic::Status,
                        >;
                        fn call(
                            &mut self,
                            request: tonic::Request<super::ActivateFlowVersionRequest>,
                        ) -> Self::Future {
                            let inner = Arc::clone(&self.0);
                            let fut = async move {
                                <T as FlowsService>::activate_flow_version(&inner, request)
                                    .await
                            };
                            Box::pin(fut)
                        }
                    }
                    let accept_compression_encodings = self.accept_compression_encodings;
                    let send_compression_encodings = self.send_compression_encodings;
                    let max_decoding_message_size = self.max_decoding_message_size;
                    let max_encoding_message_size = self.max_encoding_message_size;
                    let inner = self.inner.clone();
                    let fut = async move {
                        let inner = inner.0;
                        let method = ActivateFlowVersionSvc(inner);
                        let codec = tonic::codec::ProstCodec::default();
                        let mut grpc = tonic::server::Grpc::new(codec)
                            .apply_compression_config(
                                accept_compression_encodings,
                                send_compression_encodings,
                            )
                            .apply_max_message_size_config(
                                max_decoding_message_size,
                                max_encoding_message_size,
                            );
                        let res = grpc.unary(method, req).await;
                        Ok(res)
                    };
                    Box::pin(fut)
                }
                "/flows.FlowsService/UpdateFlow" => {
                    #[allow(non_camel_case_types)]
>>>>>>> 9fdc9f95
                    struct UpdateFlowSvc<T: FlowsService>(pub Arc<T>);
                    impl<
                        T: FlowsService,
                    > tonic::server::UnaryService<super::UpdateFlowRequest>
                    for UpdateFlowSvc<T> {
                        type Response = super::UpdateFlowResponse;
                        type Future = BoxFuture<
                            tonic::Response<Self::Response>,
                            tonic::Status,
                        >;
                        fn call(
                            &mut self,
                            request: tonic::Request<super::UpdateFlowRequest>,
                        ) -> Self::Future {
                            let inner = Arc::clone(&self.0);
                            let fut = async move {
                                <T as FlowsService>::update_flow(&inner, request).await
                            };
                            Box::pin(fut)
                        }
                    }
                    let accept_compression_encodings = self.accept_compression_encodings;
                    let send_compression_encodings = self.send_compression_encodings;
                    let max_decoding_message_size = self.max_decoding_message_size;
                    let max_encoding_message_size = self.max_encoding_message_size;
                    let inner = self.inner.clone();
                    let fut = async move {
                        let inner = inner.0;
                        let method = UpdateFlowSvc(inner);
                        let codec = tonic::codec::ProstCodec::default();
                        let mut grpc = tonic::server::Grpc::new(codec)
                            .apply_compression_config(
                                accept_compression_encodings,
                                send_compression_encodings,
                            )
                            .apply_max_message_size_config(
                                max_decoding_message_size,
                                max_encoding_message_size,
                            );
                        let res = grpc.unary(method, req).await;
                        Ok(res)
                    };
                    Box::pin(fut)
                }
                "/flows.FlowsService/UpdateFlowVersion" => {
                    #[allow(non_camel_case_types)]
                    struct UpdateFlowVersionSvc<T: FlowsService>(pub Arc<T>);
                    impl<
                        T: FlowsService,
                    > tonic::server::UnaryService<super::UpdateFlowVersionRequest>
                    for UpdateFlowVersionSvc<T> {
                        type Response = super::UpdateFlowVersionResponse;
                        type Future = BoxFuture<
                            tonic::Response<Self::Response>,
                            tonic::Status,
                        >;
                        fn call(
                            &mut self,
                            request: tonic::Request<super::UpdateFlowVersionRequest>,
                        ) -> Self::Future {
                            let inner = Arc::clone(&self.0);
                            let fut = async move {
                                <T as FlowsService>::update_flow_version(&inner, request)
                                    .await
                            };
                            Box::pin(fut)
                        }
                    }
                    let accept_compression_encodings = self.accept_compression_encodings;
                    let send_compression_encodings = self.send_compression_encodings;
                    let max_decoding_message_size = self.max_decoding_message_size;
                    let max_encoding_message_size = self.max_encoding_message_size;
                    let inner = self.inner.clone();
                    let fut = async move {
                        let inner = inner.0;
                        let method = UpdateFlowVersionSvc(inner);
                        let codec = tonic::codec::ProstCodec::default();
                        let mut grpc = tonic::server::Grpc::new(codec)
                            .apply_compression_config(
                                accept_compression_encodings,
                                send_compression_encodings,
                            )
                            .apply_max_message_size_config(
                                max_decoding_message_size,
                                max_encoding_message_size,
                            );
                        let res = grpc.unary(method, req).await;
                        Ok(res)
                    };
                    Box::pin(fut)
                }
                _ => {
                    Box::pin(async move {
                        Ok(
                            http::Response::builder()
                                .status(200)
                                .header("grpc-status", "12")
                                .header("content-type", "application/grpc")
                                .body(empty_body())
                                .unwrap(),
                        )
                    })
                }
            }
        }
    }
    impl<T: FlowsService> Clone for FlowsServiceServer<T> {
        fn clone(&self) -> Self {
            let inner = self.inner.clone();
            Self {
                inner,
                accept_compression_encodings: self.accept_compression_encodings,
                send_compression_encodings: self.send_compression_encodings,
                max_decoding_message_size: self.max_decoding_message_size,
                max_encoding_message_size: self.max_encoding_message_size,
            }
        }
    }
    impl<T: FlowsService> Clone for _Inner<T> {
        fn clone(&self) -> Self {
            Self(Arc::clone(&self.0))
        }
    }
    impl<T: std::fmt::Debug> std::fmt::Debug for _Inner<T> {
        fn fmt(&self, f: &mut std::fmt::Formatter<'_>) -> std::fmt::Result {
            write!(f, "{:?}", self.0)
        }
    }
    impl<T: FlowsService> tonic::server::NamedService for FlowsServiceServer<T> {
        const NAME: &'static str = "flows.FlowsService";
    }
}<|MERGE_RESOLUTION|>--- conflicted
+++ resolved
@@ -118,13 +118,6 @@
     pub version: ::core::option::Option<::prost::alloc::string::String>,
     #[prost(string, tag = "2")]
     pub flow_name: ::prost::alloc::string::String,
-<<<<<<< HEAD
-    #[prost(string, optional, tag = "3")]
-    pub description: ::core::option::Option<::prost::alloc::string::String>,
-    #[prost(bool, tag = "4")]
-    pub active: bool,
-=======
->>>>>>> 9fdc9f95
 }
 #[allow(clippy::derive_partial_eq_without_eq)]
 #[derive(Clone, PartialEq, ::prost::Message)]
@@ -385,11 +378,6 @@
             let path = http::uri::PathAndQuery::from_static(
                 "/flows.FlowsService/GetFlow",
             );
-<<<<<<< HEAD
-            let mut req = request.into_request();
-            req.extensions_mut()
-                .insert(GrpcMethod::new("flows.FlowsService", "GetFlow"));
-=======
             let mut req = request.into_request();
             req.extensions_mut()
                 .insert(GrpcMethod::new("flows.FlowsService", "GetFlow"));
@@ -418,7 +406,6 @@
             let mut req = request.into_request();
             req.extensions_mut()
                 .insert(GrpcMethod::new("flows.FlowsService", "ActivateFlowVersion"));
->>>>>>> 9fdc9f95
             self.inner.unary(req, path, codec).await
         }
         pub async fn update_flow(
@@ -737,10 +724,6 @@
                     };
                     Box::pin(fut)
                 }
-<<<<<<< HEAD
-                "/flows.FlowsService/UpdateFlow" => {
-                    #[allow(non_camel_case_types)]
-=======
                 "/flows.FlowsService/ActivateFlowVersion" => {
                     #[allow(non_camel_case_types)]
                     struct ActivateFlowVersionSvc<T: FlowsService>(pub Arc<T>);
@@ -790,7 +773,6 @@
                 }
                 "/flows.FlowsService/UpdateFlow" => {
                     #[allow(non_camel_case_types)]
->>>>>>> 9fdc9f95
                     struct UpdateFlowSvc<T: FlowsService>(pub Arc<T>);
                     impl<
                         T: FlowsService,
