--- conflicted
+++ resolved
@@ -8,12 +8,8 @@
 };
 
 pub async fn bootstrap<'a>(config: &'a AnythingEventsConfig) -> EventsResult<Context> {
-<<<<<<< HEAD
-    info!("Bootstrapping Anything");
-=======
     setup_tracing("anything".to_string(), &config);
     info!("Bootstrapping anything");
->>>>>>> ffe38349
     bootstrap_directory(config)?;
     setup_system(config).await?;
 
